import argparse
import hashlib
import os
import pandas as pd
import numpy as np
import shutil
from datasets import load_dataset
from tqdm import tqdm

from query_engineering import add_query_instruction
from utils import get_cache_dir, get_context_id_file, get_document_folder, get_qa_file
from loguru import logger


def parse_args():
    parser = argparse.ArgumentParser()
    parser.add_argument("--dataset", type=str, default="standqa")
    parser.add_argument(
        "--base_data_dir",
        type=str,
        default=get_cache_dir(),
        help="Path to folder where dataset will be saved",
    )
    parser.add_argument(
        "--debug",
        action="store_true",
        default=False,
        help="whether to prepare a small subset of the dataset",
    )
    args = parser.parse_args()
    return args


def prepare_squad_dataset(
    base_data_dir,
    debug=False,
    split="validation",
    use_random_contexts=False,
    rand_context_len=10000,
    doc_prob=1.0,
):
    """
    Prepare dataset: SQuAD
    features: ['id', 'title', 'context', 'question', 'answers']
    Parameters:
        base_data_dir: path to folder where dataset will be saved
        debug: whether to use a small subset of the dataset for debugging
        split: train or validation
        use_random_contexts: whether to add random unrelated contexts
        rand_context_len: number of random contexts to add
        doc_prob: probability of mapping a context to a document
    """
    dataset_name = "squad"

    # load dataset
    logger.info(f"Prepared SQuAD dataset in {split} split and doc_prob = {doc_prob}")
    data_split = load_dataset(
        "squad", data_dir=base_data_dir, cache_dir=base_data_dir, split=split
    )
    if debug:
        logger.info("Preparing SQuAD dataset in debug mode...")
        data_split = data_split.select(range(2000))

    # Save documents
    documents = []
    docid_map = {}  # maps doscument titles to doc ids
    context_docid_map = {}  # maps contexts to doc ids

    # Get unique documents
    titles = data_split["title"]
    contexts = data_split["context"]
    for i, (context, title) in tqdm(
        enumerate(zip(contexts, titles)), total=len(contexts)
    ):
        if context in docid_map:
            docid = docid_map[context]
        elif context in context_docid_map:
            docid = docid_map[title]
        else:
            # with probability `doc_prob``, map context correctly to documents
            if np.random.binomial(1, doc_prob):
                if title in docid_map:
                    docid = docid_map[title]
                else:
                    docid = len(documents)
                    docid_map[title] = docid
                    documents.append("")

                # Add context to document
                if not context in context_docid_map:
                    context_docid_map[context] = docid
                    documents[docid] += f"{context}\n\n"
            else:
                docid = len(documents)
                docid_map[context] = docid
                documents.append(f"{context}\n\n")

    # Save documents
    documents_dir = get_document_folder(
        base_data_dir, dataset_name, debug, delete_if_exists=True
    )
    if os.path.exists(documents_dir):
        logger.info(f"Deleting existing documents in {documents_dir}")
        shutil.rmtree(documents_dir)
    os.makedirs(documents_dir)
    for i, document in tqdm(enumerate(documents), total=len(documents)):
        with open(os.path.join(documents_dir, f"{i}.txt"), "w") as f:
            f.write(document)
    logger.info(f"Saving documents to: {documents_dir}")
    logger.info(
        f"Total Documents: {len(documents)}, Total Contexts: {len(set(contexts))}"
    )

    # Add random contexts
    if use_random_contexts:
        rand_contexts = generate_random_unrelated_contexts(
            base_data_dir, from_existing_unrelated=True, debug=debug, split=split
        )[:rand_context_len]
        total_rands = rand_context_len
        startfrom = len(contexts)
        for i, rand_context in tqdm(enumerate(rand_contexts), total=total_rands):
            with open(os.path.join(documents_dir, f"{startfrom + i}.txt"), "w") as f:
                f.write(rand_context)

    # Save questions, answers, and their corresponding context ids
    questions = data_split["question"]
    answers = data_split["answers"]
    qa_file = get_qa_file(base_data_dir, dataset_name, debug)
    logger.info(f"Saving QA pairs to: {qa_file}")
    with open(qa_file, "w") as f:
        for i, (question, answer, context) in tqdm(
            enumerate(zip(questions, answers, contexts)), total=len(questions)
        ):
            if context in context_docid_map:
                context_id_ = context_docid_map[context]
            else:
                context_id_ = docid_map[context]
            f.write(f"{question.strip()}\t{answer['text'][0].strip()}\t{context_id_}\n")

    # # save unique-context-hash and context-id mapping
    # context_id_file = get_context_id_file(base_data_dir, dataset_name, debug)
    # logger.info(f"Saving context_id to: {context_id_file}")
    # with open(context_id_file, "w") as f:
    #     for i, context in enumerate(unique_contexts):
    #         context_hash = hashlib.md5(context.encode("utf-8"))
    #         f.write(f"{context_hash}\t{i}\n")


def prepare_quac_dataset(
    base_data_dir,
    debug=False,
    split="train",
    use_random_contexts=False,
    rand_context_len=10000,
):
    """
    Prepare QUAC dataset
    Parameters:
        debug: whether to use a small subset of the dataset for debugging
    """
    dataset_name = "quac"

    # Load your QUAC dataset
    # Adjust the following line based on your actual dataset structure
    logger.info("Loading QUAC dataset...")
    data_split = load_dataset("quac", split=split, cache_dir=base_data_dir)

    logger.info(f"Preparing QUAC dataset in {split} split...")
    if debug:
        logger.info("Preparing QUAC dataset in debug mode...")
        data_split = data_split.select(range(2000))

    # Extract necessary information for query engineering
    wikipedia_page_titles = data_split["wikipedia_page_title"]
    backgrounds = data_split["background"]
    sectiontitles = data_split["section_title"]
    contexts = data_split["context"]

    questions = data_split["questions"]
    answers = data_split["orig_answers"]

    # Save docs with query instruction
    documents = []
    docid_map = {}  # maps document titles to doc ids
<<<<<<< HEAD
=======
    context_docid_map = {}  # maps contexts to doc ids
    context_ids = []

    # Prompt the user to choose a query instruction
    print("Choose a query instruction:")
    print("1. 'Add summariser this document in 500 words' to prefix of every sentence")
    print("2. 'Step by step response then plain bland response'")

    user_choice = input("Enter your choice (1 or 2): ")

    if user_choice == "1":
        query_instruction = (
            "Add summariser this document in 500 words to the prefix of every sentence:"
        )
    elif user_choice == "2":
        query_instruction = "Step by step response then plain bland response:"
    else:
        print("Invalid choice. Using a default query instruction.")
        query_instruction = "Provide information on the following topic:"
>>>>>>> ec4897cb


<<<<<<< HEAD
    for i, (wikipedia_page_title, background, sectiontitle, context, question, answer) in tqdm(
            enumerate(
                zip(wikipedia_page_titles, backgrounds, sectiontitles, contexts, questions, answers)),
            total=len(questions)
=======
    for i, (dialogue_id, wikipedia_page_title, context, question, answer) in tqdm(
        enumerate(
            zip(dialogue_ids, wikipedia_page_titles, contexts, questions, answers)
        ),
        total=len(questions),
>>>>>>> ec4897cb
    ):
        # Extract the needed info
        title = wikipedia_page_title+":"+sectiontitle

        document = f"{wikipedia_page_title}:\n{background}\n\n{sectiontitle}:\n{context}"

        if title in docid_map:
            docid = docid_map[title]
        else:
            docid = len(documents)
            docid_map[title] = docid
            documents.append(document)
        
    documents_dir = get_document_folder(base_data_dir=base_data_dir, dataset_name=dataset_name, debug=debug, delete_if_exists=True)
    logger.info(f"Saving documents to: {documents_dir}")
    for i, document in tqdm(enumerate(documents), total=len(documents)):
        with open(os.path.join(documents_dir, f"{i}.txt"), "w") as f:
            f.write(document)
    logger.info(f"Total Documents: {len(documents)}")

    if use_random_contexts:
<<<<<<< HEAD
        rand_contexts = generate_random_unrelated_contexts(base_data_dir, from_existing_unrelated=True, debug=debug, split=split)[:rand_context_len]
=======
        logger.info("Adding random contexts")
        rand_contexts = generate_random_unrelated_contexts(
            base_data_dir, from_existing_unrelated=True, debug=debug, split=split
        )[:rand_context_len]
>>>>>>> ec4897cb
        total_rands = rand_context_len
        startfrom = len(contexts)
        for i, rand_context in tqdm(enumerate(rand_contexts), total=total_rands):
            with open(os.path.join(documents_dir, f"{startfrom + i}.txt"), "w") as f:
                f.write(rand_context)

    # Save QA pairs
    qa_file = get_qa_file(base_data_dir, dataset_name, debug)
    logger.info(f"Saving QA pairs to: {qa_file}")
    with open(qa_file, "w") as f:
<<<<<<< HEAD
        for i, (question, answer, wikipedia_page_title, sectiontitle) in tqdm(enumerate(zip(questions, answers, wikipedia_page_titles, sectiontitles)), total=len(questions)):
            context_id = docid_map[wikipedia_page_title+":"+sectiontitle]
            # Questions sometime lack context (e.g. What happened in 1893?, multiple things could have happened hence title is required), we add this context as wikipedia page title
            final_question = f'In regards to {wikipedia_page_title}:'
            final_answer = '' 
            # There are multiple questions in each row, we combine them together as a single question. Similarly multiple answers are combined together as a single answer
            for i, each_question in enumerate(question):
                if answer['texts'][i] != "CANNOTANSWER":
                    final_question += each_question.strip() + " "
                    final_answer += answer['texts'][i].strip() + " "
                    f.write(f"{each_question.strip()}\t{answer['texts'][i].strip()}\t{context_id}\n")
            f.write(f"{final_question.strip()}\t{final_answer.strip()}\t{context_id}\n")


def prepare_trivia_dataset(base_data_dir, debug=False, split="train", use_random_contexts=False, rand_context_len=10000):
=======
        for i, (dialogue_id, question, answer, context) in tqdm(
            enumerate(zip(dialogue_ids, questions, texts, contexts)),
            total=len(questions),
        ):
            f.write(f"{dialogue_id}\t{question}\t{answer}\t{context}\n")


def prepare_trivia_dataset(
    base_data_dir, debug=False, split="rc", use_random_contexts=False
):
>>>>>>> ec4897cb
    """
    Prepare trivia_qa dataset
    Parameters:
        debug: whether to use a small subset of the dataset for debugging
    """
    dataset_name = "trivia_qa"

    # Load your trivia dataset
    # Adjust the following line based on your actual dataset structure
    logger.info("Loading trivia dataset...")
<<<<<<< HEAD
    data_split = load_dataset("trivia_qa", name="rc", split=split,
                           cache_dir=base_data_dir)
=======
    dataset = load_dataset("trivia_qa", data_dir=base_data_dir, cache_dir=base_data_dir)
>>>>>>> ec4897cb

    logger.info(f"Loaded trivia_qa dataset for {split} split...")

    if debug:
        logger.info("Preparing trivia_qa dataset in debug mode...")
        data_split = data_split.select(range(2000))

    # Save questions, answers, and their corresponding context ids
    questions = data_split["question"]
    question_ids = data_split["question_id"]
    context_ids = []
    questions_withdocuments = []
    answers_withdocuments = []

    # Save docs
    documents = []
    docid_map = {}  # maps document titles to doc ids
    context_docid_map = {}  # maps contexts to doc ids

<<<<<<< HEAD

    for i, (question, entity_pages, answer) in tqdm(
            enumerate(zip(questions, data_split["entity_pages"], data_split["answer"])),
            total=len(questions)
=======
    # Prompt the user to choose a query instruction
    print("Choose a query instruction:")
    print("1. 'Add summariser this document in 500 words' to prefix of every sentence")
    print("2. 'Step by step response then plain bland response'")

    user_choice = input("Enter your choice (1 or 2): ")

    if user_choice == "1":
        query_instruction = (
            "Add summariser this document in 500 words to the prefix of every sentence:"
        )
    elif user_choice == "2":
        query_instruction = "Step by step response then plain bland response:"
    else:
        print("Invalid choice. Using a default query instruction.")
        query_instruction = "Provide information on the following topic:"

    add_query_instruction(documents, query_instruction, entity_pages["wiki_context"])

    for i, (question, question_id, entity_pages) in tqdm(
        enumerate(zip(questions, question_ids, data_split["entity_pages"])),
        total=len(questions),
>>>>>>> ec4897cb
    ):
        # Extract the needed info from entity_pages
        title = ' '.join(entity_pages["title"])
        wiki_context = ' '.join(entity_pages["wiki_context"])
        answer_text = answer['value']
        if len(title)>0 and len(wiki_context)>0 and len(answer_text)>0:
            # Check if document already exists
            questions_withdocuments.append(question)
            answers_withdocuments.append(answer_text)
            if title in docid_map:
                docid = docid_map[title]
            else:
                docid = len(documents)
                docid_map[title] = docid
                documents.append("")

            # Add context to document
            if wiki_context not in context_docid_map:
                context_docid_map[wiki_context] = docid
                documents[docid] += f"{wiki_context}\n\n"

            context_ids.append(context_docid_map[wiki_context])

    # Save documents
    documents_dir = get_document_folder(
        base_data_dir, dataset_name, debug, delete_if_exists=True
    )
    logger.info(f"Saving documents to: {documents_dir}")
    for i, document in tqdm(enumerate(documents), total=len(documents)):
        with open(os.path.join(documents_dir, f"{i}.txt"), "w") as f:
            f.write(document)
    logger.info(
        f"Total Documents: {len(documents)}, Total Contexts: {len(context_docid_map)}"
    )

    if use_random_contexts:
        rand_contexts = generate_random_unrelated_contexts(base_data_dir, from_existing_unrelated=True, debug=debug, split=split)[:rand_context_len]
        total_rands = rand_context_len
        startfrom = len(documents)
        for i, rand_context in tqdm(enumerate(rand_contexts), total=total_rands):
            with open(os.path.join(documents_dir, f"{startfrom + i}.txt"), "w") as f:
                f.write(rand_context)

    # Save QA pairs
    qa_file = get_qa_file(base_data_dir, dataset_name, debug)
    logger.info(f"Saving QA pairs to: {qa_file}")
    with open(qa_file, "w") as f:
<<<<<<< HEAD
        for i, (question, answer_text, context_id) in tqdm(
                enumerate(zip(questions_withdocuments, answers_withdocuments, context_ids)),
                total=len(questions_withdocuments)
=======
        for i, (question, question_id, context_id) in tqdm(
            enumerate(zip(questions, question_ids, context_ids)), total=len(questions)
>>>>>>> ec4897cb
        ):
            f.write(f"{question.strip()}\t{answer_text}\t{context_id}\n")


<<<<<<< HEAD
def prepare_data(dataset_name, base_data_dir, debug=False, use_random_contexts=False, rand_context_len=10000):
=======
def prepare_data(
    dataset_name,
    base_data_dir,
    debug=False,
    use_random_contexts=False,
    split="validation",
    doc_prob=1.0,
):
>>>>>>> ec4897cb
    """
    Parameters:
        dataset_name: name of the dataset
        debug: whether to use a small subset of the dataset for debugging
    """
    if dataset_name == "squad":
<<<<<<< HEAD
        prepare_squad_dataset(base_data_dir, debug, use_random_contexts=use_random_contexts, rand_context_len=rand_context_len)
    elif dataset_name == "quac":
        prepare_quac_dataset(base_data_dir, debug, use_random_contexts=use_random_contexts, rand_context_len=rand_context_len)
    elif dataset_name == "trivia_qa":
        prepare_trivia_dataset(base_data_dir, debug, use_random_contexts=use_random_contexts, rand_context_len=rand_context_len)
=======
        prepare_squad_dataset(
            base_data_dir,
            debug,
            use_random_contexts=use_random_contexts,
            split=split,
            doc_prob=doc_prob,
        )
    elif dataset_name == "quac":
        prepare_quac_dataset(
            base_data_dir, debug, use_random_contexts=use_random_contexts
        )
    elif dataset_name == "trivia_qa":
        prepare_trivia_dataset(
            base_data_dir, debug, use_random_contexts=use_random_contexts
        )
>>>>>>> ec4897cb
    else:
        raise ValueError("Dataset name not found")


def generate_random_unrelated_contexts(
    base_data_dir,
    from_existing_unrelated=True,
    dataset_name="pubmed_qa",
    name="pqa_artificial",
    debug=False,
    split="train",
):
    """
    Prepare dataset: Unrelated Contexts (Default pubmed_qa), Since our QA documents don't have medical related questions
    Parameters:
        base_data_dir: path to folder where dataset will be saved
        from_existing_unrelated: whether to use existing unrelated contexts or generate new ones using LLM's
        dataset_name: name of the dataset
        debug: whether to use a small subset of the dataset for debugging
        split: train or test
    """

    if from_existing_unrelated:
        try:
            rand_data = load_dataset(dataset_name, name=name, cache_dir=base_data_dir)
            logger.info(
                f"Successfully loaded existing unrelated contexts using {dataset_name}"
            )

        except:
            raise ValueError(
                f"Existing unrelated contexts not found from {dataset_name}, use random context generation using LLMS"
            )

        # Code specific to only pubmed_qa dataset
        rand_data = rand_data[split]
        rand_contexts = rand_data["context"]
        for i, context in tqdm(enumerate(rand_contexts), total=len(rand_contexts)):
            rand_contexts[i] = " ".join(context["contexts"]).replace("\n", " ").strip()
        if debug:
            rand_contexts = rand_contexts[:2000]
            logger.info("Debug mode is active, using only 2000 unrelated contexts")
        return rand_contexts

    else:
        # Random context generation using LLMS can be added later
        return None


def get_parsed_data(dataset_name, base_data_dir, debug=False):
    """
    Parameters:
        dataset_name: name of the dataset
        debug: whether to use a small subset of the dataset for debugging
    """
    if dataset_name == "squad" or dataset_name == "quac" or dataset_name == "trivia_qa":
        dataset = get_qa_file(base_data_dir, dataset_name, debug)
        df = pd.read_csv(
            dataset,
            names=["question", "answer", "doc_id"],
            sep="\t",
            on_bad_lines="warn",
        )
        return df
    else:
        raise ValueError("Dataset name not found")


if __name__ == "__main__":
    args = parse_args()
    prepare_data(args.dataset, args.base_data_dir, args.debug)<|MERGE_RESOLUTION|>--- conflicted
+++ resolved
@@ -182,42 +182,12 @@
     # Save docs with query instruction
     documents = []
     docid_map = {}  # maps document titles to doc ids
-<<<<<<< HEAD
-=======
-    context_docid_map = {}  # maps contexts to doc ids
-    context_ids = []
-
-    # Prompt the user to choose a query instruction
-    print("Choose a query instruction:")
-    print("1. 'Add summariser this document in 500 words' to prefix of every sentence")
-    print("2. 'Step by step response then plain bland response'")
-
-    user_choice = input("Enter your choice (1 or 2): ")
-
-    if user_choice == "1":
-        query_instruction = (
-            "Add summariser this document in 500 words to the prefix of every sentence:"
-        )
-    elif user_choice == "2":
-        query_instruction = "Step by step response then plain bland response:"
-    else:
-        print("Invalid choice. Using a default query instruction.")
-        query_instruction = "Provide information on the following topic:"
->>>>>>> ec4897cb
-
-
-<<<<<<< HEAD
+
+
     for i, (wikipedia_page_title, background, sectiontitle, context, question, answer) in tqdm(
             enumerate(
                 zip(wikipedia_page_titles, backgrounds, sectiontitles, contexts, questions, answers)),
             total=len(questions)
-=======
-    for i, (dialogue_id, wikipedia_page_title, context, question, answer) in tqdm(
-        enumerate(
-            zip(dialogue_ids, wikipedia_page_titles, contexts, questions, answers)
-        ),
-        total=len(questions),
->>>>>>> ec4897cb
     ):
         # Extract the needed info
         title = wikipedia_page_title+":"+sectiontitle
@@ -239,14 +209,7 @@
     logger.info(f"Total Documents: {len(documents)}")
 
     if use_random_contexts:
-<<<<<<< HEAD
         rand_contexts = generate_random_unrelated_contexts(base_data_dir, from_existing_unrelated=True, debug=debug, split=split)[:rand_context_len]
-=======
-        logger.info("Adding random contexts")
-        rand_contexts = generate_random_unrelated_contexts(
-            base_data_dir, from_existing_unrelated=True, debug=debug, split=split
-        )[:rand_context_len]
->>>>>>> ec4897cb
         total_rands = rand_context_len
         startfrom = len(contexts)
         for i, rand_context in tqdm(enumerate(rand_contexts), total=total_rands):
@@ -257,7 +220,6 @@
     qa_file = get_qa_file(base_data_dir, dataset_name, debug)
     logger.info(f"Saving QA pairs to: {qa_file}")
     with open(qa_file, "w") as f:
-<<<<<<< HEAD
         for i, (question, answer, wikipedia_page_title, sectiontitle) in tqdm(enumerate(zip(questions, answers, wikipedia_page_titles, sectiontitles)), total=len(questions)):
             context_id = docid_map[wikipedia_page_title+":"+sectiontitle]
             # Questions sometime lack context (e.g. What happened in 1893?, multiple things could have happened hence title is required), we add this context as wikipedia page title
@@ -273,18 +235,6 @@
 
 
 def prepare_trivia_dataset(base_data_dir, debug=False, split="train", use_random_contexts=False, rand_context_len=10000):
-=======
-        for i, (dialogue_id, question, answer, context) in tqdm(
-            enumerate(zip(dialogue_ids, questions, texts, contexts)),
-            total=len(questions),
-        ):
-            f.write(f"{dialogue_id}\t{question}\t{answer}\t{context}\n")
-
-
-def prepare_trivia_dataset(
-    base_data_dir, debug=False, split="rc", use_random_contexts=False
-):
->>>>>>> ec4897cb
     """
     Prepare trivia_qa dataset
     Parameters:
@@ -295,12 +245,8 @@
     # Load your trivia dataset
     # Adjust the following line based on your actual dataset structure
     logger.info("Loading trivia dataset...")
-<<<<<<< HEAD
     data_split = load_dataset("trivia_qa", name="rc", split=split,
                            cache_dir=base_data_dir)
-=======
-    dataset = load_dataset("trivia_qa", data_dir=base_data_dir, cache_dir=base_data_dir)
->>>>>>> ec4897cb
 
     logger.info(f"Loaded trivia_qa dataset for {split} split...")
 
@@ -320,35 +266,10 @@
     docid_map = {}  # maps document titles to doc ids
     context_docid_map = {}  # maps contexts to doc ids
 
-<<<<<<< HEAD
 
     for i, (question, entity_pages, answer) in tqdm(
             enumerate(zip(questions, data_split["entity_pages"], data_split["answer"])),
             total=len(questions)
-=======
-    # Prompt the user to choose a query instruction
-    print("Choose a query instruction:")
-    print("1. 'Add summariser this document in 500 words' to prefix of every sentence")
-    print("2. 'Step by step response then plain bland response'")
-
-    user_choice = input("Enter your choice (1 or 2): ")
-
-    if user_choice == "1":
-        query_instruction = (
-            "Add summariser this document in 500 words to the prefix of every sentence:"
-        )
-    elif user_choice == "2":
-        query_instruction = "Step by step response then plain bland response:"
-    else:
-        print("Invalid choice. Using a default query instruction.")
-        query_instruction = "Provide information on the following topic:"
-
-    add_query_instruction(documents, query_instruction, entity_pages["wiki_context"])
-
-    for i, (question, question_id, entity_pages) in tqdm(
-        enumerate(zip(questions, question_ids, data_split["entity_pages"])),
-        total=len(questions),
->>>>>>> ec4897cb
     ):
         # Extract the needed info from entity_pages
         title = ' '.join(entity_pages["title"])
@@ -396,21 +317,13 @@
     qa_file = get_qa_file(base_data_dir, dataset_name, debug)
     logger.info(f"Saving QA pairs to: {qa_file}")
     with open(qa_file, "w") as f:
-<<<<<<< HEAD
         for i, (question, answer_text, context_id) in tqdm(
                 enumerate(zip(questions_withdocuments, answers_withdocuments, context_ids)),
                 total=len(questions_withdocuments)
-=======
-        for i, (question, question_id, context_id) in tqdm(
-            enumerate(zip(questions, question_ids, context_ids)), total=len(questions)
->>>>>>> ec4897cb
         ):
             f.write(f"{question.strip()}\t{answer_text}\t{context_id}\n")
 
 
-<<<<<<< HEAD
-def prepare_data(dataset_name, base_data_dir, debug=False, use_random_contexts=False, rand_context_len=10000):
-=======
 def prepare_data(
     dataset_name,
     base_data_dir,
@@ -418,21 +331,13 @@
     use_random_contexts=False,
     split="validation",
     doc_prob=1.0,
-):
->>>>>>> ec4897cb
+, rand_context_len=10000):
     """
     Parameters:
         dataset_name: name of the dataset
         debug: whether to use a small subset of the dataset for debugging
     """
     if dataset_name == "squad":
-<<<<<<< HEAD
-        prepare_squad_dataset(base_data_dir, debug, use_random_contexts=use_random_contexts, rand_context_len=rand_context_len)
-    elif dataset_name == "quac":
-        prepare_quac_dataset(base_data_dir, debug, use_random_contexts=use_random_contexts, rand_context_len=rand_context_len)
-    elif dataset_name == "trivia_qa":
-        prepare_trivia_dataset(base_data_dir, debug, use_random_contexts=use_random_contexts, rand_context_len=rand_context_len)
-=======
         prepare_squad_dataset(
             base_data_dir,
             debug,
@@ -440,15 +345,13 @@
             split=split,
             doc_prob=doc_prob,
         )
+        prepare_squad_dataset(base_data_dir, debug, use_random_contexts=use_random_contexts, rand_context_len=rand_context_len)
     elif dataset_name == "quac":
-        prepare_quac_dataset(
-            base_data_dir, debug, use_random_contexts=use_random_contexts
-        )
+        prepare_quac_dataset(base_data_dir, debug, use_random_contexts=use_random_contexts, rand_context_len=rand_context_len)
     elif dataset_name == "trivia_qa":
         prepare_trivia_dataset(
             base_data_dir, debug, use_random_contexts=use_random_contexts
-        )
->>>>>>> ec4897cb
+        , rand_context_len=rand_context_len)
     else:
         raise ValueError("Dataset name not found")
 

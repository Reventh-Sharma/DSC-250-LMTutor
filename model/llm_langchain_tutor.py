--- conflicted
+++ resolved
@@ -51,8 +51,15 @@
         self._memory_loader()
 
     def _document_loader(self, doc_loader):
-        if doc_loader == "dir":
+        """
+        Args:
+            doc_loader: Loader for documents, currently only supports 'dir'.
+        """
+        if doc_loader == 'dir':
             self.doc_loader = DirectoryLoader
+        else:
+            raise ArgumentError("Invalid document loader")
+
 
     def _embedding_loader(self, embedding):
         """
@@ -75,12 +82,15 @@
                 cache_folder = self.cache_dir
             )
 
+        # TODO: Add more embedding models here
+    
+    
     def _vectorstore_loader(self, vector_store):
         """
         Args:
             vector_store: Vector store to store embeddings and associated documents. Default is 'faiss'.
         """
-        if vector_store == "faiss":
+        if vector_store == 'faiss':
             self.vector_store = FAISS
 
     def _memory_loader(self):
@@ -92,19 +102,10 @@
         )
 
     def conversational_qa_init(self):
-<<<<<<< HEAD
         '''
         Creates a 'qa' object of type ConversationalRetrievalChain, which creates response to given queries based on
         retreived documents from the vector store.
         '''
-        if self.llm_name == 'openai':
-            self.qa = ConversationalRetrievalChain.from_llm(OpenAI(temperature=0), self.gen_vectorstore.as_retriever(), memory=self.memory, return_source_documents=True)
-
-        # If we choose an LLM from HuggingFace
-        elif self.llm_name.startswith('hf'):
-            llm_name = self.llm_name.split('_')[-1]
-            # Initialize llm
-=======
         self.first_conversation = True
         if self.llm_name == "openai":
             self.qa = ConversationalRetrievalChain.from_llm(
@@ -113,9 +114,11 @@
                 memory=self.memory,
                 return_source_documents=True,
             )
+        
+        # If we choose an LLM from HuggingFace
         elif self.llm_name.startswith("hf"):
             llm_name = self.llm_name.split("_")[-1]
->>>>>>> 9581ec61
+            # Initialize llm
             llm = HuggingFacePipeline.from_model_id(
                 model_id=llm_name,
                 task="text-generation",  # "text2text-generation",#,
@@ -128,24 +131,22 @@
                 pipeline_kwargs={"max_new_tokens": 32},
                 device=self.llm_device,  ### self.device
             )
+            
+            # Load buffer memory for conversation
             self.memory = ConversationBufferMemory(
                 memory_key="chat_history", return_messages=True, output_key="answer"
             )
+
+            # **qa** object gets created here, which takes in llm for text generation, vector store for document embeddings
+            # and memory for conversation history
             self.qa = ConversationalRetrievalChain.from_llm(
                 llm,
                 self.gen_vectorstore.as_retriever(),
                 memory=self.memory,
                 return_source_documents=True,
             )
-<<<<<<< HEAD
-            # Load buffer memory for conversation
-            self.memory = ConversationBufferMemory(memory_key='chat_history', return_messages=True, output_key='answer')
-
-            # **qa** object gets created here, which takes in llm for text generation, vector store for document embeddings
-            # and memory for conversation history
-            self.qa = ConversationalRetrievalChain.from_llm(llm, self.gen_vectorstore.as_retriever(), memory=self.memory, return_source_documents=True)
-
-    def load_document(self, doc_path, glob='*.pdf', chunk_size=400, chunk_overlap=0):
+
+    def load_document(self, doc_path, glob="*.pdf", chunk_size=400, chunk_overlap=0):
         '''
         Loads document from the given path and splits it into chunks of given size and overlap.
         Args:
@@ -154,13 +155,7 @@
                (all files except hidden).
             chunk_size: Size of tokens in each chunk
             chunk_overlap: Number of overlapping chunks within consecutive documents.
-
-        '''
-        docs = self.doc_loader(doc_path, glob=glob, show_progress=True, use_multithreading=True, max_concurrency=16).load() ### many doc loaders
-=======
->>>>>>> 9581ec61
-
-    def load_document(self, doc_path, glob="*.pdf", chunk_size=400, chunk_overlap=0):
+        '''
         docs = self.doc_loader(
             doc_path,
             glob=glob,
@@ -175,37 +170,27 @@
         self.splitted_documents = text_splitter.split_documents(docs)
 
     def generate_vector_store(self):
-<<<<<<< HEAD
         """
         Generates vector store from the documents and embedding model
-
-        """
-        self.gen_vectorstore = self.vector_store.from_documents(self.splitted_documents, self.embedding_model)
-    
-=======
+        """
         self.gen_vectorstore = self.vector_store.from_documents(
             self.splitted_documents, self.embedding_model
         )
 
->>>>>>> 9581ec61
     def save_vector_store(self, folder_path):
         '''
         Saves vector store to the given path
-        Args:
-            folder_path: Path to save vector store.
-        Returns:
+            Args:
+                folder_path: Path to save vector store.
+            Returns:
         '''
         self.gen_vectorstore.save_local(folder_path=folder_path)
 
     def load_vector_store(self, folder_path):
-<<<<<<< HEAD
         '''Load vectors from existing folder_path'''
-        self.gen_vectorstore = self.vector_store.load_local(folder_path=folder_path, embeddings=self.embedding_model)
-=======
         self.gen_vectorstore = self.vector_store.load_local(
             folder_path=folder_path, embeddings=self.embedding_model
         )
->>>>>>> 9581ec61
 
     def similarity_search_topk(self, query, k=4):
         '''Top k-similarity search'''
@@ -213,14 +198,10 @@
         return retrieved_docs
 
     def similarity_search_thres(self, query, thres=0.8):
-<<<<<<< HEAD
         '''Similarity search with which qualify threshold'''
-        retrieval_result  = self.gen_vectorstore.similarity_search_with_score(query, k=10)
-=======
         retrieval_result = self.gen_vectorstore.similarity_search_with_score(
             query, k=10
         )
->>>>>>> 9581ec61
         retrieval_result = [d[0] for d in retrieval_result]
 
         return retrieval_result
@@ -257,12 +238,8 @@
         return output
 
     def initialize_hf_llm(self):
-<<<<<<< HEAD
         # Initialize llm
-        if not self.llm_name.startswith('hf'):
-=======
         if not self.llm_name.startswith("hf"):
->>>>>>> 9581ec61
             raise NameError()
 
         llm_name = self.llm_name.split("_")[-1]

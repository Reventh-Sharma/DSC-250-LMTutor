import os

import torch
from langchain.chains import ConversationalRetrievalChain
from langchain.document_loaders import DirectoryLoader
from langchain.embeddings import HuggingFaceInstructEmbeddings
from langchain.embeddings.openai import OpenAIEmbeddings
from langchain.llms import HuggingFacePipeline, OpenAI
from langchain.memory import ConversationBufferMemory, ChatMessageHistory
from langchain.text_splitter import CharacterTextSplitter
from langchain.vectorstores import FAISS


from transformers import AutoTokenizer, AutoModelForCausalLM
from transformers import pipeline

from model.llm_encoder import LLMBasedEmbeddings

# Pipeline type dictionary
PIPELINE_TYPE = {"lmsys/vicuna-7b-v1.3": "text-generation"}


class LLMLangChainTutor:
    def __init__(
        self,
        doc_loader="dir",
        embedding="openai",
        llm="openai",
        vector_store="faiss",
        openai_key=None,
        token= None,
        embed_device="cuda",
        llm_device="cuda",
        cache_dir="~/.cache",
        debug=False,
    ) -> None:
        """
        Wrapper class for conversational retrieval chain.
        Args:
            doc_loader: Loader for documents. Default is 'dir'.
            embedding: Embedding model to embed document and queries. Default is 'openai'.
            llm: Language model for generating results for query output. Default is 'openai'.
            vector_store: Vector store to store embeddings and associated documents. Default is 'faiss'.
            openai_key: Key for openai, out of scope for now.
            embed_device: Device to use for embedding. Default is 'cuda'.
            llm_device: Device to use for llm. Default is 'cuda'.
            cache_dir: Directory to store cache files. Default is '~/.cache'.
        """
        self.openai_key = openai_key
        self.token = token
        self.llm_name = llm
        self.embed_device = embed_device
        self.llm_device = llm_device
        self.cache_dir = cache_dir
        self.debug = debug

        self._document_loader(doc_loader=doc_loader)
        self._embedding_loader(embedding=embedding)
        self._vectorstore_loader(vector_store=vector_store)
        self._memory_loader()

    def _document_loader(self, doc_loader):
        """
        Args:
            doc_loader: Loader for documents, currently only supports 'dir'.
        """
        if doc_loader == "dir":
            self.doc_loader = DirectoryLoader
        else:
            raise NotImplementedError

    def _embedding_loader(self, embedding):
        """
        This function initializes the embedding model, and is the key part of our project.
        Args:
            embedding: Embedding model to embed document and queries

        Returns:

        """
        if embedding == "openai":
            os.environ["OPENAI_API_KEY"] = self.openai_key
            self.embedding_model = OpenAIEmbeddings()
        elif embedding == "instruct_embedding":
            self.embedding_model = HuggingFaceInstructEmbeddings(
                query_instruction="Represent the query for retrieval: ",
                model_kwargs={
                    "device": self.embed_device,
                },
                encode_kwargs={"batch_size": 32},
                cache_folder=self.cache_dir,
            )
<<<<<<< HEAD
        else:
            raise NotImplementedError

=======
        elif embedding.startswith("hf"): # If an LLM is chosen from HuggingFace
            llm_name = embedding.split("_")[-1]
            self.embedding_model = LLMBasedEmbeddings(llm_name, device = self.llm_device,
                                                      aggr = self.aggregation,
                                                      token = self.token)


    
>>>>>>> 75125220
    def _vectorstore_loader(self, vector_store):
        """
        Args:
            vector_store: Vector store to store embeddings and associated documents. Default is 'faiss'.
        """
        if vector_store == "faiss":
            self.vector_store = FAISS

    def _memory_loader(self):
        """
        Buffer to store conversation chatbot's converstational history
        """
        self.memory = ChatMessageHistory()

    def _load_document(self, doc_path, glob="*.pdf", chunk_size=400, chunk_overlap=0):
        """
        Loads document from the given path and splits it into chunks of given size and overlap.
        Args:
            doc_path: Path to the document
            glob: Glob pattern to use to find files. Defaults to "**/[!.]*"
               (all files except hidden).
            chunk_size: Size of tokens in each chunk
            chunk_overlap: Number of overlapping chunks within consecutive documents.
        """
        docs = self.doc_loader(
            doc_path,
            glob=glob,
            show_progress=True,
            use_multithreading=True,
            max_concurrency=16,
        ).load()  ### many doc loaders

        text_splitter = CharacterTextSplitter(
            chunk_size=chunk_size, chunk_overlap=chunk_overlap
        )
        return text_splitter.split_documents(docs)

    def generate_vector_store(
        self, doc_path, vec_path, glob="*.pdf", chunk_size=400, chunk_overlap=0
    ):
        """
        Generates vector store from the documents and embedding model
        """
        splitted_documents = self._load_document(
            doc_path, glob, chunk_size, chunk_overlap
        )
        self.gen_vectorstore = self.vector_store.from_documents(
            splitted_documents, self.embedding_model
        )
        self.gen_vectorstore.save_local(folder_path=vec_path)

    def load_vector_store(self, vec_path):
        """Load vectors from existing folder_path"""
        self.gen_vectorstore = self.vector_store.load_local(
            folder_path=vec_path, embeddings=self.embedding_model
        )

    def similarity_search_topk(self, query, k=4):
        """Top k-similarity search"""
        retrieved_docs = self.gen_vectorstore.similarity_search(query, k=k)
        return retrieved_docs

    def similarity_search_thres(self, query, thres=0.8):
        """Similarity search with which qualify threshold"""
        retrieval_result = self.gen_vectorstore.similarity_search_with_score(
            query, k=10
        )
        retrieval_result = [d[0] for d in retrieval_result]

        return retrieval_result

    def conversational_qa_init(self):
        """
        Creates a 'qa' object of type ConversationalRetrievalChain, which creates response to given queries based on
        retreived documents from the vector store.
        """
        # mark first conversation as true and reset memory
        self.first_conversation = True
        self._memory_loader()

        # setup conversational qa chain
        if self.llm_name == "openai":
            self.llm = OpenAI(temperature=0)
        elif self.llm_name.startswith("hf"):
            llm_name = self.llm_name.split("_")[-1]
            self.llm = AutoModelForCausalLM.from_pretrained(
                llm_name,
                temperature=0.7,
                torch_dtype=torch.float16,
                cache_dir=self.cache_dir,
            ).to(self.llm_device)
            self.tokenizer = AutoTokenizer.from_pretrained(llm_name)
            self.gen_pipe = pipeline(
                PIPELINE_TYPE[llm_name],
                model=self.llm,
                tokenizer=self.tokenizer,
                device=self.llm_device,
                max_new_tokens=512,
                return_full_text=False,
            )
        else:
            raise NotImplementedError

    def conversational_qa(self, user_input):
        """
        Return output of query given a user input.
        Args:
            user_input: User input query
        Returns:
            output: Output of the query using LLM and previous buffers
        """
        FIRST_PROMPT = "A chat between a student user and a teaching assistant. The assistant gives helpful, detailed, and polite answers to the user's questions based on the context.\n"
        PROMPT_TEMPLTATE = "CONTEXT: {context} \n USER: {user_input} \n ASSISTANT:"

        # retrieve relevant documents as context
        context = " \n ".join(
            [each.page_content for each in self.similarity_search_topk(user_input, k=5)]
        )

        # create prompt
        if self.first_conversation:
            prompt = FIRST_PROMPT + PROMPT_TEMPLTATE.format(
                context=context, user_input=user_input
            )
            self.first_conversation = False
        else:
            prompt = (
                self.memory.messages[-1]
                + "\n\n "
                + PROMPT_TEMPLTATE.format(context=context, user_input=user_input)
            )

<<<<<<< HEAD
        # query model and return output
        output = self.gen_pipe(prompt)[0]["generated_text"]
        self.memory.add_message(prompt + output)
        return output
=======
        # output = self.qa({"question": prompt})
        # self.memory.add_message(prompt + output)

        # output = self.gen_pipe(prompt)[0]['generated_text']
        # self.memory.add_message(prompt + output)
        return output

    def initialize_hf_llm(self):
        # Initialize llm
        if not self.llm_name.startswith("hf"):
            raise NameError()

        llm_name = self.llm_name.split("_")[-1]
        self.llm = AutoModelForCausalLM.from_pretrained(
            llm_name, temperature=0.7, torch_dtype=torch.float16
        ).to(self.llm_device)
        self.tokenizer = AutoTokenizer.from_pretrained(llm_name)

        self.gen_pipe = pipeline(
            PIPELINE_TYPE[llm_name],
            model=self.llm,
            tokenizer=self.tokenizer,
            device=self.llm_device,
            max_new_tokens=512,
            return_full_text=False,
        )

        self.memory = ChatMessageHistory()
        self.first_conversation = True
>>>>>>> 75125220
<|MERGE_RESOLUTION|>--- conflicted
+++ resolved
@@ -90,20 +90,14 @@
                 encode_kwargs={"batch_size": 32},
                 cache_folder=self.cache_dir,
             )
-<<<<<<< HEAD
-        else:
-            raise NotImplementedError
-
-=======
         elif embedding.startswith("hf"): # If an LLM is chosen from HuggingFace
             llm_name = embedding.split("_")[-1]
             self.embedding_model = LLMBasedEmbeddings(llm_name, device = self.llm_device,
                                                       aggr = self.aggregation,
                                                       token = self.token)
-
-
-    
->>>>>>> 75125220
+        else:
+            raise NotImplementedError
+
     def _vectorstore_loader(self, vector_store):
         """
         Args:
@@ -236,39 +230,7 @@
                 + PROMPT_TEMPLTATE.format(context=context, user_input=user_input)
             )
 
-<<<<<<< HEAD
         # query model and return output
         output = self.gen_pipe(prompt)[0]["generated_text"]
         self.memory.add_message(prompt + output)
-        return output
-=======
-        # output = self.qa({"question": prompt})
-        # self.memory.add_message(prompt + output)
-
-        # output = self.gen_pipe(prompt)[0]['generated_text']
-        # self.memory.add_message(prompt + output)
-        return output
-
-    def initialize_hf_llm(self):
-        # Initialize llm
-        if not self.llm_name.startswith("hf"):
-            raise NameError()
-
-        llm_name = self.llm_name.split("_")[-1]
-        self.llm = AutoModelForCausalLM.from_pretrained(
-            llm_name, temperature=0.7, torch_dtype=torch.float16
-        ).to(self.llm_device)
-        self.tokenizer = AutoTokenizer.from_pretrained(llm_name)
-
-        self.gen_pipe = pipeline(
-            PIPELINE_TYPE[llm_name],
-            model=self.llm,
-            tokenizer=self.tokenizer,
-            device=self.llm_device,
-            max_new_tokens=512,
-            return_full_text=False,
-        )
-
-        self.memory = ChatMessageHistory()
-        self.first_conversation = True
->>>>>>> 75125220
+        return output